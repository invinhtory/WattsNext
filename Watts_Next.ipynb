{
 "cells": [
  {
   "cell_type": "markdown",
   "id": "b99fb1e7-9649-46db-aaac-3258decfe996",
   "metadata": {
    "editable": true,
    "slideshow": {
     "slide_type": ""
    },
    "tags": []
   },
   "source": [
    "# ME599 - AI in Clean Energy Watt's Next\n",
    "Team Members: Ricardo Lee, Evan Muschler, Vinh Nguyen, Noah Tanner"
   ]
  },
  {
   "cell_type": "markdown",
   "id": "476af07a-c06c-4505-b6b6-0781ea33f9f4",
   "metadata": {},
   "source": [
    "## 1. Installation of Requisite Libraries\n",
    "Installing the full AeroSandbox package, which contains NeuralFoil and methods for generating parameters from airfoil coordinates."
   ]
  },
  {
   "cell_type": "code",
   "execution_count": null,
   "id": "a46953b9-20a3-40cc-8be6-6275a75f3d5c",
   "metadata": {},
   "outputs": [],
   "source": [
    "!pip install aerosandbox[full]\n",
    "!pip install pyDOE"
   ]
  },
  {
   "cell_type": "markdown",
   "id": "225fb0eb-cafb-44dd-ae7d-fe89996c222e",
   "metadata": {},
   "source": [
    "## 2. Import Libraries"
   ]
  },
  {
   "cell_type": "code",
<<<<<<< HEAD
   "execution_count": 2,
=======
   "execution_count": null,
>>>>>>> 9be8bbc8
   "id": "593fa74a-3085-4c1e-b8d7-241b07e6b940",
   "metadata": {},
   "outputs": [],
   "source": [
    "import aerosandbox as asb\n",
    "import aerosandbox.numpy as np\n",
    "import matplotlib.pyplot as plt\n",
    "import aerosandbox.tools.pretty_plots as p\n",
    "\n",
    "import matplotlib.pyplot as plt\n",
    "import ipywidgets as widgets\n",
    "from IPython.display import display, clear_output\n",
    "import random\n",
    "from scipy.stats import qmc\n",
    "from scipy.spatial import distance\n",
    "from sklearn.gaussian_process.kernels import RBF, ConstantKernel as C\n",
    "from scipy.optimize import minimize\n",
    "from scipy.stats import norm\n",
    "from pyDOE import lhs\n",
    "import os\n",
    "from scipy.stats.qmc import Sobol\n",
    "from itertools import product\n",
    "import seaborn as sns"
   ]
  },
  {
   "cell_type": "code",
   "execution_count": null,
   "id": "62a9ce85-b7f6-4496-ae3d-94e94e6b25d3",
   "metadata": {},
   "outputs": [],
   "source": [
    "# Testing the packaged airfoil generation code. First makes a regular airfoil from airfoil database.\n",
    "coordinate_airfoil = asb.Airfoil(\"dae11\")\n",
    "coordinate_airfoil\n",
    "fig, ax = plt.subplots(figsize=(6, 2))\n",
    "coordinate_airfoil.draw()\n",
    "# Converts airfoil to kulfan parameterized airfoil. It looks the same, but the dots aren't plotted so the figure looks smoother. \n",
    "kulfan_airfoil = coordinate_airfoil.to_kulfan_airfoil()\n",
    "kulfan_airfoil\n",
    "fig, ax = plt.subplots(figsize=(6, 2))\n",
    "kulfan_airfoil.draw()\n",
    "# prints parameters so we can see how data is formatted\n",
    "print(kulfan_airfoil.kulfan_parameters)"
   ]
  },
  {
   "cell_type": "code",
   "execution_count": null,
   "id": "fd9d5458-aa21-41b1-9c92-576511d0f829",
   "metadata": {},
   "outputs": [],
   "source": [
    "# test to just see how we can play around with airfoil shapes based on kulfan parameters\n",
    "test = asb.KulfanAirfoil(\n",
    "    name=\"Test\",\n",
    "    lower_weights=[-1, -.5, 0, 0, -1, .5, -1, -.75],\n",
    "    upper_weights=1.0 * np.ones(8),\n",
    "    leading_edge_weight=.9,\n",
    "    TE_thickness=.005,\n",
    ")\n",
    "print(test.kulfan_parameters)\n",
    "fig, ax = plt.subplots(figsize=(6, 2))\n",
    "test.draw()"
   ]
  },
  {
   "cell_type": "markdown",
   "id": "1ae4d40f-dabe-400b-aba1-3eab2935b0d9",
   "metadata": {},
   "source": [
    "## 3. Define Neural Foil Helper Functions\n",
    "Here, we define helper functions that help us put the Kulfan Parameters into a Bayesian Optimization-friendly state. The Kulfan parameters are by default in a dictionary, but we want them in a single list format for easy data manipulation. \n",
    "\n",
    "Also makes helper functions that can make the next foils to try based on the new parameters chosen by Bayesian Optimization."
   ]
  },
  {
   "cell_type": "code",
<<<<<<< HEAD
   "execution_count": 5,
=======
   "execution_count": null,
>>>>>>> 9be8bbc8
   "id": "b9cbb0be-4905-4f78-bae5-72170aeb1938",
   "metadata": {},
   "outputs": [],
   "source": [
<<<<<<< HEAD
    "from neuralfoil.main import get_aero_from_kulfan_parameters\n",
=======
    "from neuralfoil.main import (\n",
    "    get_aero_from_kulfan_parameters,\n",
    "    get_aero_from_airfoil,\n",
    "    get_aero_from_coordinates,\n",
    "    get_aero_from_dat_file,\n",
    "    bl_x_points,\n",
    ")\n",
    "\n",
>>>>>>> 9be8bbc8
    "\n",
    "# This converts the dictionary of Kulfan parameters into a single list. \n",
    "def kulfan_to_bo(kf_params):\n",
    "    list_lower = kf_params[\"lower_weights\"]\n",
    "    list_upper = kf_params[\"upper_weights\"]\n",
    "    leading_edge = kf_params[\"leading_edge_weight\"]\n",
    "    trailing_edge = kf_params[\"TE_thickness\"]\n",
    "    result = [leading_edge, trailing_edge, *list_upper, *list_lower]\n",
    "    return result\n",
    "\n",
    "# This converts the list of Bayesian Optimization parameters back into a Kulfan parameter dictionary for the AeroSanbox library\n",
    "def bo_to_kulfan(bo):\n",
    "    result = {\"leading_edge_weight\": bo[0],\n",
    "              \"TE_thickness\": bo[1],\n",
    "              \"upper_weights\": bo[2:9],\n",
    "              \"lower_weights\": bo[10:17]}\n",
    "    return result\n",
    "\n",
    "# Helper function to generate airfoils from given Kulfan parameters. Mostly there to help automate the code during BO process\n",
    "def make_foil_kf(kf, name):\n",
    "    foil = asb.KulfanAirfoil(\n",
    "    name=name,\n",
    "    lower_weights=kf[\"lower_weights\"],\n",
    "    upper_weights=kf[\"upper_weights\"],\n",
    "    leading_edge_weight=kf[\"leading_edge_weight\"],\n",
    "    TE_thickness=kf[\"TE_thickness\"],\n",
    ")\n",
    "    return foil\n",
    "\n",
    "# makes Kulfan airfoils from just (X,Y) coordinates from the BO optimization or .dat file.\n",
    "def make_foil_coords(coords, name):\n",
    "    foil = asb.Airfoil(name = name, coords = coords)\n",
    "    kf_foil = foil.to_kulfan_airfoil()\n",
    "    return kf_foil\n",
    "\n",
    "# generate aero performance variable containing CL and CD over variable angle of attack and reynolds numbers from kulfan parameterized foil\n",
<<<<<<< HEAD
    "def get_CL_CD_perf(kf_foil):\n",
    "    # define angles of attack range over which to collect values, these are hardcoded for now\n",
    "    alpha_start = 1\n",
    "    alpha_end = 20\n",
=======
    "def get_CL_CD_perf(kf_foil, alpha_start, alpha_end, m):\n",
    "    # define angles of attack range over which to collect values, these are hardcoded for now\n",
>>>>>>> 9be8bbc8
    "    alpha = np.linspace(alpha_start,alpha_end,200)\n",
    "\n",
    "    # define reynolds number range over which to collect values, these are hardcoded for now\n",
    "    Re_start = 1e6\n",
    "    Re_end = 10e6\n",
    "    Re_list = np.linspace(Re_start, Re_end, 10) \n",
    "\n",
    "    # temporary storage lists\n",
    "    Re_all = []\n",
    "    alpha_all = []\n",
    "    CL_all = []\n",
    "    CD_all = []\n",
    "    \n",
    "    # loop over Reynolds numbers\n",
    "    for Re in Re_list:\n",
    "        aero_ = get_aero_from_kulfan_parameters(\n",
    "            kulfan_parameters = kf_foil,\n",
    "            alpha=alpha,  # NeuralFoil expects degrees\n",
    "            Re=Re,\n",
    "            model_size=\"xxlarge\"\n",
    "        )\n",
    "    \n",
    "        Re_all.extend([Re] * len(alpha))\n",
    "        alpha_all.extend(alpha)\n",
    "        CL_all.extend(aero_[\"CL\"])\n",
    "        CD_all.extend(aero_[\"CD\"])\n",
    "    \n",
    "    # final neuralfoil aero_performance dictionary as NumPy arrays, with alpha in radians for the BEM code\n",
    "    aero_performance = {\n",
    "        \"Re\": np.array(Re_all, dtype=np.float64),\n",
    "        \"alpha\": np.array(np.radians(alpha_all), dtype=np.float64),\n",
    "        \"CL\": np.array(CL_all, dtype=np.float64),\n",
    "        \"CD\": np.array(CD_all, dtype=np.float64)\n",
    "    }\n",
    "\n",
<<<<<<< HEAD
    "    return aero_performance"
   ]
  },
  {
=======
    "    return aero_performance\n",
    "\n"
   ]
  },
  {
   "cell_type": "markdown",
   "id": "3173bb4f-d055-440b-b843-e374971f6a47",
   "metadata": {},
   "source": [
    "## 4. Define BEM Functions to Calculate Cp\n",
    "Define the BEM functions that are used to calculate Cp from AeroSandbox - NeuralFoil's calculations of drag (Cd) and lift (Cl) at different angles of attack."
   ]
  },
  {
   "cell_type": "code",
   "execution_count": null,
   "id": "38c7827c-507c-4336-82ce-28299b4f9dc0",
   "metadata": {},
   "outputs": [],
   "source": [
    "from BEM_2 import BEM\n",
    "\n",
    "def run_BEM(U_design, R, eta_0, lambda_design, r_hub, B, Re_design, aero_performance):\n",
    "    Re_blade = 3e6 #this is just an initial value to ensure the while loop starts, until it is updated by the BEM code\n",
    "    \n",
    "    #loop over BEM code until predicted Re matches output\n",
    "    while abs(Re_design - Re_blade)/Re_blade > 0.02: #if there is less than a 2% on predicted vs calculated Re\n",
    "        Re_design = Re_blade #update prediction to calculated value\n",
    "        CP, P_e, Re_blade = BEM(U_design=U_design, R = R, eta_0=eta_0, lambda_design = lambda_design, r_hub=r_hub, B = B, Re_design = Re_design, aero_performance=aero_performance)\n",
    "\n",
    "    return CP, P_e"
   ]
  },
  {
>>>>>>> 9be8bbc8
   "cell_type": "markdown",
   "id": "5d9d9198-911e-4c63-ba10-65cfaf795e68",
   "metadata": {},
   "source": [
    "## 5. Define a Bayesian Optimization Model\n",
    "Defines a Bayesian Optimization Model to optimize Cp given the 18 Kulfan parameters"
   ]
  },
  {
   "cell_type": "markdown",
   "id": "479585e1-86cf-47cc-bb17-9cb529f8250d",
   "metadata": {},
   "source": [
    "### 5.1 Define conditions for optimization\n",
    "What are the conditions that we are trying to optimize our airfoil for? Here, we set wind velocity, Reynolds number ($Re$), Mach number ($M_{inf}$), the hub radius of the wind turbine ($r_{hub}$), the number of blades ($n$), the total turbine radius ($r_t$), and a range for the angle of attack ($\\alpha$)."
   ]
  },
  {
   "cell_type": "code",
   "execution_count": null,
   "id": "b051cf20-d71c-42fa-9b5b-182c2b877381",
   "metadata": {},
   "outputs": [],
   "source": [
<<<<<<< HEAD
    "\n",
    "# Define Input turbine properties\n",
    "U_design = 8  # Design wind speed [m/s]\n",
    "R = 25  # Turbine radius [m]\n",
    "eta_0 = 0.90  # Balance of system efficiency\n",
    "lambda_design = 8  # Design tip speed ratio\n",
    "B = 3  # Number of blades\n",
    "R_hub = 2  # Hub radius [m]\n",
    "N = 50  # Number of blade segments\n",
    "rho = 1.225  # Air density [kg/m^3]\n",
    "nu = 1.511e-5  # Kinematic viscosity of air at 20 C [m^2/s]\n",
    "Re_design = 1.5e6 # Starting guess on Reynolds number (1.5e6 is decent)\n",
    "m_inf = 0.2 # currently not used... need to resolve.... <--------------------------\n",
    "alpha_range = [5, 15]\n",
    "\n",
    "def get_basic_kulfan():\n",
    "    return {\n",
    "        \"leading_edge_weight\": 0.2,      # Moderate leading edge radius\n",
    "        \"TE_thickness\": 0.02,            # Typical trailing edge thickness\n",
    "        \"upper_weights\": [0.2, 0.2, 0.15, 0.1, 0.05, 0.0, -0.05, -0.1],  # Cambered upper surface\n",
    "        \"lower_weights\": [-0.1, -0.1, -0.08, -0.06, -0.04, -0.02, 0.0, 0.02]  # Typical lower surface\n",
    "    }\n",
    "\n",
    "initial_kulfan = get_basic_kulfan()\n",
    "print(initial_kulfan)\n",
    "starting_foil = asb.KulfanAirfoil(\n",
    "    name=\"Initial Foil\",\n",
    "    lower_weights=initial_kulfan[\"lower_weights\"],\n",
    "    upper_weights=initial_kulfan[\"upper_weights\"],\n",
    "    leading_edge_weight=initial_kulfan[\"leading_edge_weight\"],\n",
    "    TE_thickness=initial_kulfan[\"TE_thickness\"]\n",
    ")\n",
    "\n",
    "starting_foil.draw()\n",
    "\n"
=======
    "# Define Input turbine properties\n",
    "U_design = 8  # Design wind speed [m/s]\n",
    "r_t = 25  # Turbine radius [m]\n",
    "eta_0 = 0.90  # Balance of system efficiency\n",
    "lambda_design = 8  # Design tip speed ratio\n",
    "n = 3  # Number of blades\n",
    "r_hub = 2  # Hub radius [m]\n",
    "re = 1.5e6 # Starting guess on Reynolds number (1.5e6 is decent)\n",
    "m_inf = 0.2 # currently not used... need to resolve.... <--------------------------\n",
    "alpha = [5, 15]\n",
    "\n",
    "\n",
    "\n",
    "\n"
   ]
  },
  {
   "cell_type": "code",
   "execution_count": null,
   "id": "2f2b2558",
   "metadata": {},
   "outputs": [],
   "source": []
  },
  {
   "cell_type": "markdown",
   "id": "b5e11446-ada4-4174-a97b-9dc48e35d9a8",
   "metadata": {},
   "source": [
    "### 5.2 Define Objective Function"
>>>>>>> 9be8bbc8
   ]
  },
  {
   "cell_type": "code",
   "execution_count": null,
   "id": "ccef16ff",
   "metadata": {},
   "outputs": [],
   "source": [
    "from bayesianOpModel import bo_loop \n",
    "from bayopTest import bayop_test\n",
    "#best_design, best_kf, best_foil = bo_loop(re, alpha)\n",
    "kulfan_best, max_score = bayop_test( U_design, R, eta_0, lambda_design, B, R_hub, N, initial_kulfan, Re_design, rho=rho, nu=nu, alpha_range=alpha_range)"
   ]
  },
  {
   "cell_type": "code",
   "execution_count": null,
   "id": "aa329864",
   "metadata": {},
   "outputs": [],
   "source": [
    "optimized_foil = asb.KulfanAirfoil(\n",
    "    name=\"optimized_airfoil\",\n",
    "    lower_weights=kulfan_best[\"lower_weights\"],\n",
    "    upper_weights=kulfan_best[\"upper_weights\"],\n",
    "    leading_edge_weight=kulfan_best[\"leading_edge_weight\"],\n",
    "    TE_thickness=kulfan_best[\"TE_thickness\"]\n",
    ")\n",
    "\n",
    "optimized_foil.draw()\n"
   ]
  },
  {
   "cell_type": "code",
   "execution_count": null,
   "id": "8ce9bb0d",
   "metadata": {},
   "outputs": [],
   "source": [
    "\n",
    "\n"
   ]
  },
  {
   "cell_type": "markdown",
   "id": "7eca9a42-d779-498d-aed1-1ac6587883eb",
   "metadata": {},
   "source": [
    "### 5.4 "
   ]
  },
  {
   "cell_type": "markdown",
   "id": "a299b4e7-744f-4d2d-b54c-3bf061151359",
   "metadata": {},
   "source": [
    "## 6. Data Visualization\n",
    "Function to visualize how the airfoil changes shape as it goes through the Bayesian Optimization process"
   ]
  },
  {
   "cell_type": "code",
   "execution_count": null,
   "id": "98ff9b0c-631c-4079-ac59-e76874384f5d",
   "metadata": {},
   "outputs": [],
   "source": [
    "from animate_optimization import create_optimization_animation\n",
    "optimization_history_path= 'optimization_history_20250601_144301'\n",
    "\n",
    "create_optimization_animation(optimization_history_path, output_file='optimization.gif')"
   ]
  }
 ],
 "metadata": {
  "kernelspec": {
   "display_name": ".venv",
   "language": "python",
   "name": "python3"
  },
  "language_info": {
   "codemirror_mode": {
    "name": "ipython",
    "version": 3
   },
   "file_extension": ".py",
   "mimetype": "text/x-python",
   "name": "python",
   "nbconvert_exporter": "python",
   "pygments_lexer": "ipython3",
   "version": "3.9.6"
  }
 },
 "nbformat": 4,
 "nbformat_minor": 5
}<|MERGE_RESOLUTION|>--- conflicted
+++ resolved
@@ -45,11 +45,7 @@
   },
   {
    "cell_type": "code",
-<<<<<<< HEAD
    "execution_count": 2,
-=======
-   "execution_count": null,
->>>>>>> 9be8bbc8
    "id": "593fa74a-3085-4c1e-b8d7-241b07e6b940",
    "metadata": {},
    "outputs": [],
@@ -129,18 +125,12 @@
   },
   {
    "cell_type": "code",
-<<<<<<< HEAD
    "execution_count": 5,
-=======
-   "execution_count": null,
->>>>>>> 9be8bbc8
    "id": "b9cbb0be-4905-4f78-bae5-72170aeb1938",
    "metadata": {},
    "outputs": [],
    "source": [
-<<<<<<< HEAD
-    "from neuralfoil.main import get_aero_from_kulfan_parameters\n",
-=======
+
     "from neuralfoil.main import (\n",
     "    get_aero_from_kulfan_parameters,\n",
     "    get_aero_from_airfoil,\n",
@@ -149,7 +139,6 @@
     "    bl_x_points,\n",
     ")\n",
     "\n",
->>>>>>> 9be8bbc8
     "\n",
     "# This converts the dictionary of Kulfan parameters into a single list. \n",
     "def kulfan_to_bo(kf_params):\n",
@@ -186,15 +175,8 @@
     "    return kf_foil\n",
     "\n",
     "# generate aero performance variable containing CL and CD over variable angle of attack and reynolds numbers from kulfan parameterized foil\n",
-<<<<<<< HEAD
-    "def get_CL_CD_perf(kf_foil):\n",
-    "    # define angles of attack range over which to collect values, these are hardcoded for now\n",
-    "    alpha_start = 1\n",
-    "    alpha_end = 20\n",
-=======
     "def get_CL_CD_perf(kf_foil, alpha_start, alpha_end, m):\n",
     "    # define angles of attack range over which to collect values, these are hardcoded for now\n",
->>>>>>> 9be8bbc8
     "    alpha = np.linspace(alpha_start,alpha_end,200)\n",
     "\n",
     "    # define reynolds number range over which to collect values, these are hardcoded for now\n",
@@ -230,12 +212,6 @@
     "        \"CD\": np.array(CD_all, dtype=np.float64)\n",
     "    }\n",
     "\n",
-<<<<<<< HEAD
-    "    return aero_performance"
-   ]
-  },
-  {
-=======
     "    return aero_performance\n",
     "\n"
    ]
@@ -270,7 +246,6 @@
    ]
   },
   {
->>>>>>> 9be8bbc8
    "cell_type": "markdown",
    "id": "5d9d9198-911e-4c63-ba10-65cfaf795e68",
    "metadata": {},
@@ -295,7 +270,6 @@
    "metadata": {},
    "outputs": [],
    "source": [
-<<<<<<< HEAD
     "\n",
     "# Define Input turbine properties\n",
     "U_design = 8  # Design wind speed [m/s]\n",
@@ -331,38 +305,6 @@
     "\n",
     "starting_foil.draw()\n",
     "\n"
-=======
-    "# Define Input turbine properties\n",
-    "U_design = 8  # Design wind speed [m/s]\n",
-    "r_t = 25  # Turbine radius [m]\n",
-    "eta_0 = 0.90  # Balance of system efficiency\n",
-    "lambda_design = 8  # Design tip speed ratio\n",
-    "n = 3  # Number of blades\n",
-    "r_hub = 2  # Hub radius [m]\n",
-    "re = 1.5e6 # Starting guess on Reynolds number (1.5e6 is decent)\n",
-    "m_inf = 0.2 # currently not used... need to resolve.... <--------------------------\n",
-    "alpha = [5, 15]\n",
-    "\n",
-    "\n",
-    "\n",
-    "\n"
-   ]
-  },
-  {
-   "cell_type": "code",
-   "execution_count": null,
-   "id": "2f2b2558",
-   "metadata": {},
-   "outputs": [],
-   "source": []
-  },
-  {
-   "cell_type": "markdown",
-   "id": "b5e11446-ada4-4174-a97b-9dc48e35d9a8",
-   "metadata": {},
-   "source": [
-    "### 5.2 Define Objective Function"
->>>>>>> 9be8bbc8
    ]
   },
   {
